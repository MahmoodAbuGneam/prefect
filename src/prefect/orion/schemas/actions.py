"""
Reduced schemas for accepting API actions
"""
from prefect.orion import schemas

FlowCreate = schemas.core.Flow.subclass(
    name="FlowCreate",
    include_fields=["name", "tags"],
)

DeploymentCreate = schemas.core.Deployment.subclass(
    name="DeploymentCreate",
<<<<<<< HEAD
    include_fields=["name", "flow_id", "schedule"],
=======
    include_fields=["name", "flow_id", "schedule", "is_schedule_active"],
>>>>>>> b7cbe33a
)

FlowRunCreate = schemas.core.FlowRun.subclass(
    name="FlowRunCreate",
    include_fields=[
        "flow_id",
        "deployment_id",
        "flow_version",
        "parameters",
        "context",
        "tags",
        "idempotency_key",
        "state",
        "parent_task_run_id",
    ],
)

StateCreate = schemas.states.State.subclass(
    name="StateCreate",
    include_fields=[
        "type",
        "name",
        "timestamp",
        "message",
        "data",
        "state_details",
    ],
)

TaskRunCreate = schemas.core.TaskRun.subclass(
    name="TaskRunCreate",
    include_fields=[
        "flow_run_id",
        "task_key",
        "dynamic_key",
        "cache_key",
        "cache_expiration",
        "task_version",
        "empirical_policy",
        "tags",
        "task_inputs",
        "upstream_task_run_ids",
        "state",
    ],
)<|MERGE_RESOLUTION|>--- conflicted
+++ resolved
@@ -10,11 +10,7 @@
 
 DeploymentCreate = schemas.core.Deployment.subclass(
     name="DeploymentCreate",
-<<<<<<< HEAD
-    include_fields=["name", "flow_id", "schedule"],
-=======
     include_fields=["name", "flow_id", "schedule", "is_schedule_active"],
->>>>>>> b7cbe33a
 )
 
 FlowRunCreate = schemas.core.FlowRun.subclass(
