"""
Reduced schemas for accepting API actions.
"""
import re
from typing import List, Optional
from uuid import UUID

from pydantic import Field, validator

import prefect.orion.schemas as schemas
from prefect.orion.utilities.schemas import PrefectBaseModel

LOWERCASE_LETTERS_AND_DASHES_ONLY_REGEX = "^[a-z0-9-]*$"


def validate_block_type_slug(value):
    if not bool(re.match(LOWERCASE_LETTERS_AND_DASHES_ONLY_REGEX, value)):
        raise ValueError(
            "slug must only contain lowercase letters, numbers, and dashes"
        )
    return value


def validate_block_document_name(value):
    if value is not None and not bool(
        re.match(LOWERCASE_LETTERS_AND_DASHES_ONLY_REGEX, value)
    ):
        raise ValueError(
            "name must only contain lowercase letters, numbers, and dashes"
        )
    return value


class FlowCreate(
    schemas.core.Flow.subclass(
        name="FlowCreate",
        include_fields=["name", "tags"],
    )
):
    """Data used by the Orion API to create a flow."""

    class Config:
        extra = "forbid"


class FlowUpdate(
    schemas.core.Flow.subclass(name="FlowUpdate", include_fields=["tags"])
):
    """Data used by the Orion API to update a flow."""

    class Config:
        extra = "forbid"


class DeploymentCreate(
    schemas.core.Deployment.subclass(
        name="DeploymentCreate",
        include_fields=[
            "name",
            "version",
            "flow_id",
            "schedule",
            "is_schedule_active",
            "work_queue_name",
            "description",
            "tags",
            "parameters",
            "manifest_path",
            "parameter_openapi_schema",
            "storage_document_id",
            "path",
            "entrypoint",
            "infrastructure_document_id",
            "infra_overrides",
        ],
    )
):
    """Data used by the Orion API to create a deployment."""

    class Config:
        extra = "forbid"


class DeploymentUpdate(
    schemas.core.Deployment.subclass(
        name="DeploymentUpdate",
        include_fields=[
            "version",
            "schedule",
            "is_schedule_active",
            "description",
            "work_queue_name",
            "tags",
            "manifest_path",
            "path",
            "entrypoint",
            "parameters",
            "storage_document_id",
            "infrastructure_document_id",
            "infra_overrides",
        ],
    )
):
    """Data used by the Orion API to update a deployment."""

    class Config:
        extra = "forbid"


class FlowRunUpdate(
    schemas.core.FlowRun.subclass(
        name="FlowRunUpdate",
        include_fields=["flow_version", "parameters", "name", "tags"],
    )
):
    """Data used by the Orion API to update a flow run."""

    class Config:
        extra = "forbid"


class StateCreate(
    schemas.states.State.subclass(
        name="StateCreate",
        include_fields=[
            "type",
            "name",
            "message",
            "data",
            "state_details",
        ],
    )
):
    """Data used by the Orion API to create a new state."""

    class Config:
        extra = "forbid"


class TaskRunCreate(
    schemas.core.TaskRun.subclass(
        name="TaskRunCreate",
        include_fields=[
            "name",
            "flow_run_id",
            "task_key",
            "dynamic_key",
            "cache_key",
            "cache_expiration",
            "task_version",
            "empirical_policy",
            "tags",
            "task_inputs",
        ],
    )
):
    """Data used by the Orion API to create a task run"""

    # TaskRunCreate states must be provided as StateCreate objects
    state: StateCreate = Field(None, description="The state of the task run to create")


class FlowRunCreate(
    schemas.core.FlowRun.subclass(
        name="FlowRunCreate",
        include_fields=[
            "name",
            "flow_id",
            "deployment_id",
            "flow_version",
            "parameters",
            "context",
            "tags",
            "idempotency_key",
            "parent_task_run_id",
            "empirical_policy",
            "infrastructure_document_id",
        ],
    )
):
    """Data used by the Orion API to create a flow run."""

    class Config:
        extra = "forbid"

    # FlowRunCreate states must be provided as StateCreate objects
    state: StateCreate = Field(None, description="The state of the flow run to create")


class DeploymentFlowRunCreate(
    schemas.core.FlowRun.subclass(
        name="FlowRunCreate",
        include_fields=[
            "name",
            "parameters",
            "context",
            "tags",
            "idempotency_key",
            "empirical_policy",
            "infrastructure_document_id",
        ],
    )
):
    """Data used by the Orion API to create a flow run from a deployment."""

    class Config:
        extra = "forbid"

    # FlowRunCreate states must be provided as StateCreate objects
    state: StateCreate = Field(None, description="The state of the flow run to create")


class SavedSearchCreate(
    schemas.core.SavedSearch.subclass(
        name="SavedSearchCreate",
        include_fields=["name", "filters"],
    )
):
    """Data used by the Orion API to create a saved search."""

    class Config:
        extra = "forbid"


class ConcurrencyLimitCreate(
    schemas.core.ConcurrencyLimit.subclass(
        name="ConcurrencyLimitCreate",
        include_fields=["tag", "concurrency_limit"],
    )
):
    """Data used by the Orion API to create a concurrency limit."""

    class Config:
        extra = "forbid"


class BlockTypeCreate(
    schemas.core.BlockType.subclass(
        name="BlockTypeCreate",
        include_fields=[
            "name",
            "slug",
            "logo_url",
            "documentation_url",
            "description",
            "code_example",
        ],
    )
):
    """Data used by the Orion API to create a block type."""

    class Config:
        extra = "forbid"

    # validators
    _validate_slug_format = validator("slug", allow_reuse=True)(
        validate_block_type_slug
    )


class BlockTypeUpdate(PrefectBaseModel):
    """Data used by the Orion API to update a block type."""

    class Config:
        extra = "forbid"

    logo_url: Optional[str] = None
    documentation_url: Optional[str] = None
    description: Optional[str] = None
    code_example: Optional[str] = None


class BlockSchemaCreate(
    schemas.core.BlockSchema.subclass(
        name="BlockSchemaCreate",
        include_fields=["fields", "capabilities", "block_type_id"],
    )
):
    """Data used by the Orion API to create a block schema."""

    class Config:
        extra = "forbid"


class BlockDocumentCreate(
    schemas.core.BlockDocument.subclass(
        name="BlockDocumentCreate",
        include_fields=[
            "name",
            "data",
            "block_schema_id",
            "block_type_id",
            "is_anonymous",
        ],
    )
):
    """Data used by the Orion API to create a block document."""

    class Config:
        extra = "forbid"

    # validators
    _validate_name_format = validator("name", allow_reuse=True)(
        validate_block_document_name
    )


class BlockDocumentUpdate(PrefectBaseModel):
    """Data used by the Orion API to update a block document."""

    class Config:
        extra = "forbid"

    data: Optional[dict] = None


class BlockDocumentReferenceCreate(
    schemas.core.BlockDocumentReference.subclass(
        name="BlockDocumentReferenceCreate",
        include_fields=[
            "id",
            "name",
            "parent_block_document_id",
            "reference_block_document_id",
        ],
    )
):
    """Data used to create block document reference."""

    class Config:
        extra = "forbid"


class LogCreate(
    schemas.core.Log.subclass(
        name="LogCreate",
        include_fields=[
            "name",
            "level",
            "message",
            "timestamp",
            "flow_run_id",
            "task_run_id",
        ],
    )
):
    """Data used by the Orion API to create a log."""

    class Config:
        extra = "forbid"


class WorkQueueCreate(
    schemas.core.WorkQueue.subclass(
        "WorkQueueCreate",
        include_fields=[
            "name",
            "description",
            "is_paused",
            "concurrency_limit",
<<<<<<< HEAD
            # filters are deprecated
=======
            # DEPRECATED: filters are deprecated
>>>>>>> dd70ec4b
            "filter",
        ],
    )
):
    """Data used by the Orion API to create a work queue."""

    class Config:
        extra = "forbid"


class WorkQueueUpdate(
    schemas.core.WorkQueue.subclass(
        "WorkQueueUpdate",
        include_fields=[
            "description",
            "is_paused",
            "concurrency_limit",
<<<<<<< HEAD
            # filters are deprecated
=======
            # DEPRECATED: filters are deprecated
>>>>>>> dd70ec4b
            "filter",
        ],
    )
):
    """Data used by the Orion API to update a work queue."""

    class Config:
        extra = "forbid"

<<<<<<< HEAD
=======
    # DEPRECATED: names should not be updated, left here only for backwards-compatibility
    name: Optional[str] = Field(
        None, description="The name of the work queue.", deprecated=True
    )

>>>>>>> dd70ec4b

class FlowRunNotificationPolicyCreate(
    schemas.core.FlowRunNotificationPolicy.subclass(
        "FlowRunNotificationPolicyCreate",
        include_fields=[
            "is_active",
            "state_names",
            "tags",
            "block_document_id",
            "message_template",
        ],
    )
):
    """Data used by the Orion API to create a flow run notification policy."""

    class Config:
        extra = "forbid"


class FlowRunNotificationPolicyUpdate(PrefectBaseModel):
    """Data used by the Orion API to update a flow run notification policy."""

    class Config:
        extra = "forbid"

    is_active: Optional[bool] = None
    state_names: Optional[List[str]] = None
    tags: Optional[List[str]] = None
    block_document_id: Optional[UUID] = None
    message_template: Optional[str] = None<|MERGE_RESOLUTION|>--- conflicted
+++ resolved
@@ -358,11 +358,7 @@
             "description",
             "is_paused",
             "concurrency_limit",
-<<<<<<< HEAD
-            # filters are deprecated
-=======
             # DEPRECATED: filters are deprecated
->>>>>>> dd70ec4b
             "filter",
         ],
     )
@@ -380,11 +376,7 @@
             "description",
             "is_paused",
             "concurrency_limit",
-<<<<<<< HEAD
-            # filters are deprecated
-=======
             # DEPRECATED: filters are deprecated
->>>>>>> dd70ec4b
             "filter",
         ],
     )
@@ -394,14 +386,11 @@
     class Config:
         extra = "forbid"
 
-<<<<<<< HEAD
-=======
     # DEPRECATED: names should not be updated, left here only for backwards-compatibility
     name: Optional[str] = Field(
         None, description="The name of the work queue.", deprecated=True
     )
 
->>>>>>> dd70ec4b
 
 class FlowRunNotificationPolicyCreate(
     schemas.core.FlowRunNotificationPolicy.subclass(
