--- conflicted
+++ resolved
@@ -13,11 +13,8 @@
 from typing import Any, Dict, Optional
 
 from pydantic import BaseSettings, Field, SecretStr
-<<<<<<< HEAD
 from typing import Optional
-=======
 from pydantic.fields import Undefined
->>>>>>> f6cfd460
 
 
 class SharedSettings(BaseSettings):
@@ -107,17 +104,11 @@
         description="If `True`, SQLAlchemy will log all SQL issued to the database. Defaults to `False`.",
     )
 
-    # statement timeout, in seconds
-<<<<<<< HEAD
-    timeout: Optional[float] = 5
     # statement timeout for services, in seconds
-    services_timeout: Optional[float] = None
-=======
     timeout: Optional[float] = Field(
         1,
         description="A statement timeout applied to all database interactions made by the API. Defaults to `1`.",
     )
->>>>>>> f6cfd460
 
 
 class APISettings(BaseSettings):
