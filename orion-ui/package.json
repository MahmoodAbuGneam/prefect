{
  "name": "ui-orion",
  "version": "0.1.0",
  "private": true,
  "scripts": {
    "serve": "vite --host",
    "build": "vite build",
    "lint": "eslint src --ext .js,.ts,.vue",
    "lint:fix": "eslint src --fix --debug",
    "test": "playwright test"
  },
  "dependencies": {
<<<<<<< HEAD
    "@prefecthq/orion-design": "1.0.85",
    "@prefecthq/prefect-design": "1.0.40",
    "@prefecthq/vue-compositions": "0.1.41",
=======
    "@prefecthq/orion-design": "1.0.87",
    "@prefecthq/prefect-design": "1.1.3",
    "@prefecthq/vue-compositions": "0.1.43",
>>>>>>> 144249f7
    "@types/lodash.debounce": "4.0.7",
    "axios": "0.27.2",
    "d3": "^7.6.1",
    "lodash.debounce": "4.0.8",
    "pinia": "2.0.18",
    "tailwindcss": "3.1.8",
    "vue": "3.2.38",
    "vue-router": "4.1.5"
  },
  "devDependencies": {
    "@playwright/test": "1.24.2",
    "@prefecthq/eslint-config": "1.0.16",
    "@types/d3": "^7.4.0",
    "@vitejs/plugin-vue": "^2.3.3",
    "autoprefixer": "10.4.9",
    "date-fns": "^2.29.1",
    "dotenv": "16.0.2",
    "eslint": "^8.23.1",
    "ts-node": "10.9.1",
    "typescript": "^4.8.2",
    "vite": "^2.9.14"
  }
}<|MERGE_RESOLUTION|>--- conflicted
+++ resolved
@@ -10,15 +10,9 @@
     "test": "playwright test"
   },
   "dependencies": {
-<<<<<<< HEAD
-    "@prefecthq/orion-design": "1.0.85",
-    "@prefecthq/prefect-design": "1.0.40",
-    "@prefecthq/vue-compositions": "0.1.41",
-=======
     "@prefecthq/orion-design": "1.0.87",
     "@prefecthq/prefect-design": "1.1.3",
     "@prefecthq/vue-compositions": "0.1.43",
->>>>>>> 144249f7
     "@types/lodash.debounce": "4.0.7",
     "axios": "0.27.2",
     "d3": "^7.6.1",
