<template>
  <ListItem class="list-item--flow-run" :icon="`pi-${state}`">
    <div class="list-item__title">
      <BreadCrumbs class="flex-grow-1" tag="h2" :crumbs="crumbs" />

      <div class="tag-container nowrap d-flex">
        <StateLabel :name="state.name" :type="state.type" class="mr-1" />
        <m-tags :tags="tags" class="caption" />
      </div>
    </div>

    <div v-if="media.sm" class="ml-auto mr-1 nowrap">
      <ButtonRounded class="mr-1" disabled>
        {{ taskRunCount }} task {{ toPluralString('run', taskRunCount) }}
      </ButtonRounded>
    </div>

    <div v-if="media.md" class="chart-container mr-2">
      <RunHistoryChart
        :items="taskRunHistory"
        :interval-start="start"
        :interval-end="end"
        :interval-seconds="0"
        static-median
        :padding="{ top: 3, bottom: 3, left: 6, right: 6, middle: 2 }"
        disable-popovers
      />
    </div>

    <div class="font--secondary item--duration mr-2">
      {{ duration }}
    </div>

    <router-link :to="`/flow-run/${item.id}`" class="icon-link">
      <i class="pi pi-arrow-right-s-line" />
    </router-link>
  </ListItem>
</template>

<script lang="ts" setup>
<<<<<<< HEAD
  import { media, toPluralString, type FlowRunsFilter } from '@prefecthq/orion-design'
=======
  import { BreadCrumbs, Crumb, FlowRunsFilter, media, toPluralString } from '@prefecthq/orion-design'
>>>>>>> df77467a
  import { computed } from 'vue'
  import StateLabel from '@/components/Global/StateLabel/StateLabel.vue'
  import RunHistoryChart from '@/components/RunHistoryChart/RunHistoryChart--Chart.vue'
  import { Api, Query, Endpoints } from '@/plugins/api'
  import { TaskRun } from '@/typings/objects'
  import { Buckets } from '@/typings/run_history'
  import { secondsToApproximateString } from '@/util/util'

  const props = defineProps<{ item: TaskRun }>()

  const start = computed(() => {
    return new Date(props.item.start_time)
  })

  const end = computed(() => {
    if (!props.item.end_time) {
      const date = new Date()
      date.setMinutes(date.getMinutes() + 1)
      return date
    }

    return new Date(props.item.end_time)
  })

  const flowRunFilterBody = computed<FlowRunsFilter>(() => {
    return {
      flow_runs: {
        id: {
          any_: [props.item.state.state_details.child_flow_run_id],
        },
      },
    }
  })

  const taskRunHistoryFilter = computed(() => {
    const interval = Math.floor(
      Math.max(1, (end.value.getTime() - start.value.getTime()) / 1000 / 5),
    )
    return {
      history_start: start.value.toISOString(),
      history_end: end.value.toISOString(),
      history_interval_seconds: interval,
      flow_runs: flowRunFilterBody.value.flow_runs,
    }
  })

  const queries: Record<string, Query> = {
    flow_run: Api.query({
      endpoint: Endpoints.flow_runs,
      body: flowRunFilterBody.value,
    }),
    flow: Api.query({
      endpoint: Endpoints.flows,
      body: flowRunFilterBody.value,
    }),
    task_run_history: Api.query({
      endpoint: Endpoints.task_runs_history,
      body: taskRunHistoryFilter.value,
    }),
    task_run_count: Api.query({
      endpoint: Endpoints.task_runs_count,
      body: flowRunFilterBody,
    }),
  }

  const state = computed(() => {
    return props.item.state
  })

  const tags = computed(() => {
    return props.item.tags
  })

  const flowRun = computed(() => {
    return queries.flow_run?.response?.value?.[0] || {}
  })

  const flow = computed(() => {
    return queries.flow?.response?.value?.[0] || {}
  })

  const taskRunCount = computed((): number => {
    return queries.task_run_count?.response?.value || 0
  })

  const taskRunHistory = computed((): Buckets => {
    return queries.task_run_history?.response.value || []
  })

  const duration = computed(() => {
<<<<<<< HEAD
    if (props.item.state.type == 'PENDING' || props.item.state.type == 'SCHEDULED') {
      return '--'
    }

    if (props.item.total_run_time) {
      return secondsToApproximateString(props.item.total_run_time)
    }

    return secondsToApproximateString(props.item.estimated_run_time)
=======
    if (stateType.value == 'pending' || stateType.value == 'scheduled') {
      return '--'
    }

    return props.item.total_run_time
      ? secondsToApproximateString(props.item.total_run_time)
      : secondsToApproximateString(props.item.estimated_run_time)
>>>>>>> df77467a
  })

  const crumbs = computed<Crumb[]>(() => {
    return [
      { text: flow.value?.name },
      { text: flowRun.value?.name, action: `/flow-run/${flowRun.value?.id}` },
      { text: props.item.name },
    ]
  })
</script>

<style lang="scss" scoped>
@use '@/styles/components/list-item--flow-run.scss';
</style><|MERGE_RESOLUTION|>--- conflicted
+++ resolved
@@ -38,11 +38,7 @@
 </template>
 
 <script lang="ts" setup>
-<<<<<<< HEAD
-  import { media, toPluralString, type FlowRunsFilter } from '@prefecthq/orion-design'
-=======
   import { BreadCrumbs, Crumb, FlowRunsFilter, media, toPluralString } from '@prefecthq/orion-design'
->>>>>>> df77467a
   import { computed } from 'vue'
   import StateLabel from '@/components/Global/StateLabel/StateLabel.vue'
   import RunHistoryChart from '@/components/RunHistoryChart/RunHistoryChart--Chart.vue'
@@ -133,7 +129,6 @@
   })
 
   const duration = computed(() => {
-<<<<<<< HEAD
     if (props.item.state.type == 'PENDING' || props.item.state.type == 'SCHEDULED') {
       return '--'
     }
@@ -143,15 +138,6 @@
     }
 
     return secondsToApproximateString(props.item.estimated_run_time)
-=======
-    if (stateType.value == 'pending' || stateType.value == 'scheduled') {
-      return '--'
-    }
-
-    return props.item.total_run_time
-      ? secondsToApproximateString(props.item.total_run_time)
-      : secondsToApproximateString(props.item.estimated_run_time)
->>>>>>> df77467a
   })
 
   const crumbs = computed<Crumb[]>(() => {
