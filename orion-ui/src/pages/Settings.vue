<template>
<<<<<<< HEAD
  <div class="settings">
    Settings
  </div>

  <SettingsCodeBlock :engine-settings="engineSettings" />

  <div>Version</div>
  <div>
    {{ version }}
  </div>
</template>

<script lang="ts" setup>
  import SettingsCodeBlock from '@/components/SettingsCodeBlock.vue'
  import { adminApi } from '@/services/adminApi'

  const engineSettings = await adminApi.getSettings()
  const version = await adminApi.getVersion()
</script>

<style>
.settings {}
</style>
=======
  <p-layout-default class="settings">
    <template #header>
      Settings
    </template>
  </p-layout-default>
</template>

<script lang="ts" setup>
//
</script>
>>>>>>> 13355c10
<|MERGE_RESOLUTION|>--- conflicted
+++ resolved
@@ -1,15 +1,18 @@
 <template>
-<<<<<<< HEAD
-  <div class="settings">
-    Settings
-  </div>
+  <p-layout-default class="settings">
+    <template #header>
+      Settings
+    </template>
 
-  <SettingsCodeBlock :engine-settings="engineSettings" />
+    <template #content>
+      <SettingsCodeBlock :engine-settings="engineSettings" />
 
-  <div>Version</div>
-  <div>
-    {{ version }}
-  </div>
+      <div>Version</div>
+      <div>
+        {{ version }}
+      </div>
+    </template>
+  </p-layout-default>
 </template>
 
 <script lang="ts" setup>
@@ -23,15 +26,3 @@
 <style>
 .settings {}
 </style>
-=======
-  <p-layout-default class="settings">
-    <template #header>
-      Settings
-    </template>
-  </p-layout-default>
-</template>
-
-<script lang="ts" setup>
-//
-</script>
->>>>>>> 13355c10
