aiosqlite==0.17.0
asyncpg >= 0.23, <0.24
croniter >= 1.0, <2.0
fastapi == 0.66
httpx == 0.18
pendulum >= 2.0, < 3.0
pydantic >= 1.8, < 2.0
<<<<<<< HEAD
fastapi >= 0.66, < 0.67
pyyaml <= 6.0
=======
pytz >= 2021.1
sqlalchemy >= 1.4.3, < 2.0
typing_extensions >= 3.10, < 4.0
cloudpickle >= 1.0, < 2.0
distributed
>>>>>>> 1c20bf42
<|MERGE_RESOLUTION|>--- conflicted
+++ resolved
@@ -5,13 +5,9 @@
 httpx == 0.18
 pendulum >= 2.0, < 3.0
 pydantic >= 1.8, < 2.0
-<<<<<<< HEAD
-fastapi >= 0.66, < 0.67
 pyyaml <= 6.0
-=======
 pytz >= 2021.1
 sqlalchemy >= 1.4.3, < 2.0
 typing_extensions >= 3.10, < 4.0
 cloudpickle >= 1.0, < 2.0
-distributed
->>>>>>> 1c20bf42
+distributed