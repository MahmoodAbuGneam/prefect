import logging
import queue
import sys
import time
import uuid
from contextlib import nullcontext
from functools import partial
from unittest.mock import ANY, MagicMock

import anyio
import pendulum
import pytest
<<<<<<< HEAD
=======

>>>>>>> 45a7b392

import prefect
from prefect.context import FlowRunContext, TaskRunContext
from prefect.orion.schemas.actions import LogCreate
from prefect.utilities.logging import (
    DEFAULT_LOGGING_SETTINGS_PATH,
    OrionHandler,
    OrionLogWorker,
    get_logger,
    load_logging_config,
<<<<<<< HEAD
    setup_logging,
)
from prefect.utilities.compat import AsyncMock
from prefect.utilities.settings import LoggingSettings, Settings, temporary_settings
=======
    flow_run_logger,
    task_run_logger,
    get_run_logger,
)
from prefect.utilities.settings import LoggingSettings, Settings
from prefect import flow, task
from prefect.context import TaskRunContext
>>>>>>> 45a7b392


@pytest.fixture
def dictConfigMock(monkeypatch):
    mock = MagicMock()
    monkeypatch.setattr("logging.config.dictConfig", mock)
    return mock


def test_setup_logging_uses_default_path(tmp_path, dictConfigMock):
    fake_settings = Settings(
        logging=LoggingSettings(settings_path=tmp_path.joinpath("does-not-exist.yaml"))
    )

    expected_config = load_logging_config(
        DEFAULT_LOGGING_SETTINGS_PATH, fake_settings.logging
    )

    setup_logging(fake_settings)

    dictConfigMock.assert_called_once_with(expected_config)


def test_setup_logging_uses_settings_path_if_exists(tmp_path, dictConfigMock):
    config_file = tmp_path.joinpath("exists.yaml")
    config_file.write_text("foo: bar")
    fake_settings = Settings(logging=LoggingSettings(settings_path=config_file))

    setup_logging(fake_settings)
    expected_config = load_logging_config(
        tmp_path.joinpath("exists.yaml"), fake_settings.logging
    )

    dictConfigMock.assert_called_once_with(expected_config)


def test_setup_logging_uses_env_var_overrides(tmp_path, dictConfigMock, monkeypatch):
    fake_settings = Settings(
        logging=LoggingSettings(settings_path=tmp_path.joinpath("does-not-exist.yaml"))
    )
    expected_config = load_logging_config(
        DEFAULT_LOGGING_SETTINGS_PATH, fake_settings.logging
    )

    # Test setting a simple value
    monkeypatch.setenv(
        LoggingSettings.Config.env_prefix + "LOGGERS_ROOT_LEVEL", "ROOT_LEVEL_VAL"
    )
    expected_config["loggers"]["root"]["level"] = "ROOT_LEVEL_VAL"

    # Test setting a value where the a key contains underscores
    monkeypatch.setenv(
        LoggingSettings.Config.env_prefix + "FORMATTERS_FLOW_RUNS_DATEFMT",
        "UNDERSCORE_KEY_VAL",
    )
    expected_config["formatters"]["flow_runs"]["datefmt"] = "UNDERSCORE_KEY_VAL"

    # Test setting a value where the key contains a period
    monkeypatch.setenv(
        LoggingSettings.Config.env_prefix + "LOGGERS_PREFECT_FLOW_RUNS_LEVEL",
        "FLOW_RUN_VAL",
    )
    expected_config["loggers"]["prefect.flow_runs"]["level"] = "FLOW_RUN_VAL"

    # Test setting a value that does not exist in the yaml config and should not be
    # set in the expected_config since there is no value to override
    monkeypatch.setenv(LoggingSettings.Config.env_prefix + "_FOO", "IGNORED")

    setup_logging(fake_settings)

    dictConfigMock.assert_called_once_with(expected_config)


@pytest.mark.parametrize("name", ["default", None, ""])
def test_get_logger_returns_prefect_logger_by_default(name):
    if name == "default":
        logger = get_logger()
    else:
        logger = get_logger(name)

    assert logger.name == "prefect"


def test_get_logger_returns_prefect_child_logger():
    logger = get_logger("foo")
    assert logger.name == "prefect.foo"


def test_get_logger_does_not_duplicate_prefect_prefix():
    logger = get_logger("prefect.foo")
    assert logger.name == "prefect.foo"


def test_default_level_is_applied_to_interpolated_yaml_values(dictConfigMock):
    fake_settings = Settings(logging=LoggingSettings(default_level="WARNING"))

    expected_config = load_logging_config(
        DEFAULT_LOGGING_SETTINGS_PATH, fake_settings.logging
    )

    assert expected_config["handlers"]["console"]["level"] == "WARNING"
    assert expected_config["handlers"]["orion"]["level"] == "WARNING"

    setup_logging(fake_settings)
    dictConfigMock.assert_called_once_with(expected_config)


<<<<<<< HEAD
@pytest.fixture
def mock_log_worker(monkeypatch):
    mock = MagicMock()
    monkeypatch.setattr("prefect.utilities.logging.OrionLogWorker", mock)
    return mock


class TestOrionHandler:
    @pytest.fixture(autouse=True)
    def reset_log_worker(self):
        """
        Since we have a singleton worker for the runtime of the module, we must reset
        it to `None` between tests
        """
        yield
        OrionHandler.worker = None

    @pytest.fixture
    def handler(self):
        yield OrionHandler()

    @pytest.fixture
    def logger(self, handler):
        logger = logging.getLogger(__name__)
        logger.setLevel(logging.DEBUG)
        logger.addHandler(handler)
        yield logger
        logger.removeHandler(handler)

    def test_handler_instances_share_log_worker(self):
        assert OrionHandler().get_worker() is OrionHandler().get_worker()

    def test_instantiates_log_worker(self, mock_log_worker):
        OrionHandler().get_worker()
        mock_log_worker.assert_called_once_with()
        mock_log_worker().start.assert_called_once_with()

    def test_worker_is_not_started_until_log_is_emitted(self, mock_log_worker, logger):
        mock_log_worker().start.assert_not_called()
        logger.setLevel(logging.INFO)
        logger.debug("test-task", extra={"flow_run_id": uuid.uuid4()})
        mock_log_worker().start.assert_not_called()
        logger.info("test-task", extra={"flow_run_id": uuid.uuid4()})
        mock_log_worker().start.assert_called()

    def test_worker_is_stopped_on_handler_close(self, mock_log_worker):
        handler = OrionHandler()
        handler.get_worker()
        handler.close()
        mock_log_worker().stop.assert_called_once()

    def test_worker_is_not_stopped_if_not_set_on_handler_close(self, mock_log_worker):
        OrionHandler().close()
        mock_log_worker().stop.assert_not_called()

    def test_sends_task_run_log_to_worker(self, logger, mock_log_worker, task_run):
        with TaskRunContext.construct(task_run=task_run):
            logger.info("test-task")

        expected = LogCreate.construct(
            flow_run_id=task_run.flow_run_id,
            task_run_id=task_run.id,
            name=logger.name,
            level=logging.INFO,
            message="test-task",
        ).dict(json_compatible=True)
        expected["timestamp"] = ANY  # Tested separately

        mock_log_worker().enqueue.assert_called_once_with(expected)

    def test_sends_flow_run_log_to_worker(self, logger, mock_log_worker, flow_run):
        with FlowRunContext.construct(flow_run=flow_run):
            logger.info("test-flow")

        expected = LogCreate.construct(
            flow_run_id=flow_run.id,
            task_run_id=None,
            name=logger.name,
            level=logging.INFO,
            message="test-flow",
        ).dict(json_compatible=True)
        expected["timestamp"] = ANY  # Tested separately

        mock_log_worker().enqueue.assert_called_once_with(expected)

    @pytest.mark.parametrize("with_context", [True, False])
    def test_respects_explicit_flow_run_id(
        self, logger, mock_log_worker, flow_run, with_context
    ):
        flow_run_id = uuid.uuid4()
        context = (
            FlowRunContext.construct(flow_run=flow_run)
            if with_context
            else nullcontext()
        )
        with context:
            logger.info("test-task", extra={"flow_run_id": flow_run_id})

        expected = LogCreate.construct(
            flow_run_id=flow_run_id,
            task_run_id=None,
            name=logger.name,
            level=logging.INFO,
            message="test-task",
        ).dict(json_compatible=True)
        expected["timestamp"] = ANY  # Tested separately

        mock_log_worker().enqueue.assert_called_once_with(expected)

    @pytest.mark.parametrize("with_context", [True, False])
    def test_respects_explicit_task_run_id(
        self, logger, mock_log_worker, flow_run, with_context, task_run
    ):
        task_run_id = uuid.uuid4()
        context = (
            TaskRunContext.construct(task_run=task_run)
            if with_context
            else nullcontext()
        )
        with FlowRunContext.construct(flow_run=flow_run):
            with context:
                logger.warning("test-task", extra={"task_run_id": task_run_id})

        expected = LogCreate.construct(
            flow_run_id=flow_run.id,
            task_run_id=task_run_id,
            name=logger.name,
            level=logging.WARNING,
            message="test-task",
        ).dict(json_compatible=True)
        expected["timestamp"] = ANY  # Tested separately

        mock_log_worker().enqueue.assert_called_once_with(expected)

    def test_does_not_emit_logs_below_level(self, logger, mock_log_worker):
        logger.setLevel(logging.WARNING)
        logger.info("test-task", extra={"flow_run_id": uuid.uuid4()})
        mock_log_worker().enqueue.assert_not_called()

    def test_explicit_task_run_id_still_requires_flow_run_id(
        self, logger, mock_log_worker, capsys
    ):
        task_run_id = uuid.uuid4()
        logger.info("test-task", extra={"task_run_id": task_run_id})
        mock_log_worker().enqueue.assert_not_called()
        output = capsys.readouterr()
        assert (
            "RuntimeError: Attempted to send logs to Orion without a flow run id."
            in output.err
        )

    def test_sets_timestamp_from_record_created_time(
        self, logger, mock_log_worker, flow_run, handler
    ):
        # Capture the record
        handler.emit = MagicMock(side_effect=handler.emit)

        with FlowRunContext.construct(flow_run=flow_run):
            logger.info("test-flow")

        record = handler.emit.call_args[0][0]
        log_json = mock_log_worker().enqueue.call_args[0][0]

        assert (
            log_json["timestamp"] == pendulum.from_timestamp(record.created).isoformat()
        )

    def test_sets_timestamp_from_time_if_missing_from_recrod(
        self, logger, mock_log_worker, flow_run, handler, monkeypatch
    ):
        def drop_created_and_emit(emit, record):
            record.created = None
            return emit(record)

        handler.emit = MagicMock(
            side_effect=partial(drop_created_and_emit, handler.emit)
        )

        now = time.time()
        monkeypatch.setattr("time.time", lambda: now)

        with FlowRunContext.construct(flow_run=flow_run):
            logger.info("test-flow")

        log_json = mock_log_worker().enqueue.call_args[0][0]

        assert log_json["timestamp"] == pendulum.from_timestamp(now).isoformat()

    def test_does_not_send_logs_that_opt_out(self, logger, mock_log_worker, task_run):
        with TaskRunContext.construct(task_run=task_run):
            logger.info("test", extra={"send_to_orion": False})

        mock_log_worker().enqueue.assert_not_called()

    def test_does_not_send_logs_outside_of_run_context(
        self, logger, mock_log_worker, capsys
    ):
        # Does not raise error in the main process
        logger.info("test")

        mock_log_worker().enqueue.assert_not_called()

        output = capsys.readouterr()
        assert (
            "RuntimeError: Attempted to send logs to Orion without a flow run id."
            in output.err
        )

    def test_does_not_write_error_for_logs_outside_run_context_that_opt_out(
        self, logger, mock_log_worker, capsys
    ):
        logger.info("test", extra={"send_to_orion": False})

        mock_log_worker().enqueue.assert_not_called()
        output = capsys.readouterr()
        assert (
            "RuntimeError: Attempted to send logs to Orion without a flow run id."
            not in output.err
        )

    async def test_does_not_enqueue_logs_that_are_too_big(
        self, task_run, logger, capsys, mock_log_worker
    ):
        with TaskRunContext.construct(task_run=task_run):
            with temporary_settings(
                PREFECT_LOGGING_ORION_MAX_SINGLE_LOG_SIZE="1",
            ):
                logger.info("test")

        mock_log_worker().enqueue.assert_not_called()
        output = capsys.readouterr()
        assert "ValueError" in output.err
        assert "is greater than the max size of 1" in output.err


class TestOrionLogWorker:
    @pytest.fixture
    def log_json(self):
        return LogCreate(
            flow_run_id=uuid.uuid4(),
            task_run_id=uuid.uuid4(),
            name="test.logger",
            level=10,
            timestamp=pendulum.now("utc"),
            message="hello",
        ).dict(json_compatible=True)

    def test_start_is_idempotent(self):
        worker = OrionLogWorker()
        worker._send_thread = MagicMock()
        worker.start()
        worker.start()
        worker._send_thread.start.assert_called_once()

    def test_stop_is_idempotent(self):
        worker = OrionLogWorker()
        worker._send_thread = MagicMock()
        worker._stop_event = MagicMock()
        worker.stop()
        worker._stop_event.set.assert_not_called()
        worker._send_thread.join.assert_not_called()
        worker.start()
        worker.stop()
        worker.stop()
        worker._stop_event.set.assert_called_once()
        worker._send_thread.join.assert_called_once()

    def test_enqueue(self, log_json):
        worker = OrionLogWorker()
        worker.enqueue(log_json)
        assert worker._queue.get_nowait() == log_json

    async def test_send_logs_single_record(self, log_json, orion_client):
        worker = OrionLogWorker()
        worker.enqueue(log_json)
        await worker.send_logs()
        logs = await orion_client.read_logs()
        assert len(logs) == 1
        assert logs[0].dict(include=log_json.keys(), json_compatible=True) == log_json

    async def test_send_logs_many_records(self, log_json, orion_client):
        # Use the read limit as the count since we'd need multiple read calls otherwise
        count = prefect.settings.orion.api.default_limit
        worker = OrionLogWorker()
        log_json.pop("message")

        for i in range(count):
            new_log = log_json.copy()
            new_log["message"] = str(i)
            worker.enqueue(new_log)
        await worker.send_logs()

        logs = await orion_client.read_logs()
        assert len(logs) == count
        for log in logs:
            assert (
                log.dict(
                    include=log_json.keys(), exclude={"message"}, json_compatible=True
                )
                == log_json
            )
        assert len(set(log.message for log in logs)) == count, "Each log is unique"

    async def test_send_logs_retries_on_next_call_on_exception(
        self, log_json, orion_client, monkeypatch, capsys
    ):
        worker = OrionLogWorker()
        create_logs = orion_client.create_logs
        monkeypatch.setattr(
            "prefect.client.OrionClient.create_logs",
            MagicMock(side_effect=ValueError("Test")),
        )

        worker.enqueue(log_json)
        await worker.send_logs()

        # Log moved from queue to pending logs
        assert worker._pending_logs == [log_json]
        with pytest.raises(queue.Empty):
            worker._queue.get_nowait()

        # Restore client
        monkeypatch.setattr(
            "prefect.client.OrionClient.create_logs",
            create_logs,
        )
        await worker.send_logs()

        logs = await orion_client.read_logs()
        assert len(logs) == 1

    @pytest.mark.parametrize("exiting", [True, False])
    async def test_send_logs_writes_exceptions_to_stderr(
        self, log_json, capsys, monkeypatch, exiting
    ):
        worker = OrionLogWorker()
        monkeypatch.setattr(
            "prefect.client.OrionClient.create_logs",
            MagicMock(side_effect=ValueError("Test")),
        )

        worker.enqueue(log_json)
        await worker.send_logs(exiting=exiting)

        err = capsys.readouterr().err
        assert "--- Orion logging error ---" in err
        assert "ValueError: Test" in err
        if not exiting:
            assert "will attempt to send these logs again" in err
        else:
            assert "log worker is stopping and these logs will not be sent" in err

    async def test_send_logs_batches_by_size(self, log_json, monkeypatch):
        test_log_size = sys.getsizeof(log_json)
        mock_create_logs = AsyncMock()
        worker = OrionLogWorker()
        monkeypatch.setattr("prefect.client.OrionClient.create_logs", mock_create_logs)

        worker.enqueue(log_json)
        worker.enqueue(log_json)
        worker.enqueue(log_json)
        with temporary_settings(
            PREFECT_LOGGING_ORION_MAX_BATCH_LOG_SIZE=str(test_log_size + 1),
            PREFECT_LOGGING_ORION_MAX_SINGLE_LOG_SIZE=str(test_log_size),
        ):
            await worker.send_logs()

        assert mock_create_logs.call_count == 3

    async def test_logs_are_sent_when_started(self, log_json, orion_client):
        with temporary_settings(PREFECT_LOGGING_ORION_LOG_INTERVAL="0.0001"):
            worker = OrionLogWorker()
            worker.enqueue(log_json)
            worker.start()
            worker.enqueue(log_json)

        # We want to ensure logs are written without the thread being joined
        await anyio.sleep(0.1)
        logs = await orion_client.read_logs()
        assert len(logs) == 2

    async def test_logs_are_sent_immediately_when_stopped(self, log_json, orion_client):
        # Set a long interval
        start_time = time.time()
        with temporary_settings(PREFECT_LOGGING_ORION_LOG_INTERVAL="10"):
            worker = OrionLogWorker()
            worker.enqueue(log_json)
            worker.start()
            worker.enqueue(log_json)
            worker.stop()
            worker.enqueue(log_json)  # Extra log will not be sent
        end_time = time.time()

        assert (
            end_time - start_time
        ) < 5  # An arbitary time less than the 10s interval

        logs = await orion_client.read_logs()
        assert len(logs) == 2
=======
def test_flow_run_logger(flow_run):
    logger = flow_run_logger(flow_run)
    assert logger.name == "prefect.flow_runs"
    assert logger.extra == {
        "flow_run_name": flow_run.name,
        "flow_run_id": str(flow_run.id),
        "flow_name": "<unknown>",
    }


def test_flow_run_logger_with_flow(flow_run):
    @flow(name="foo")
    def test_flow():
        pass

    logger = flow_run_logger(flow_run, test_flow)
    assert logger.extra["flow_name"] == "foo"


def test_flow_run_logger_with_kwargs(flow_run):
    logger = flow_run_logger(flow_run, foo="test", flow_run_name="bar")
    assert logger.extra["foo"] == "test"
    assert logger.extra["flow_run_name"] == "bar"


def test_task_run_logger(task_run):
    logger = task_run_logger(task_run)
    assert logger.name == "prefect.task_runs"
    assert logger.extra == {
        "task_run_name": task_run.name,
        "task_run_id": str(task_run.id),
        "flow_run_id": str(task_run.flow_run_id),
        "flow_run_name": "<unknown>",
        "flow_name": "<unknown>",
        "task_name": "<unknown>",
    }


def test_task_run_logger_with_task(task_run):
    @task(name="foo")
    def test_task():
        pass

    logger = task_run_logger(task_run, test_task)
    assert logger.extra["task_name"] == "foo"


def test_task_run_logger_with_flow_run(task_run, flow_run):
    logger = task_run_logger(task_run, flow_run=flow_run)
    assert logger.extra["flow_run_id"] == str(task_run.flow_run_id)
    assert logger.extra["flow_run_name"] == flow_run.name


def test_task_run_logger_with_flow(task_run):
    @flow(name="foo")
    def test_flow():
        pass

    logger = task_run_logger(task_run, flow=test_flow)
    assert logger.extra["flow_name"] == "foo"


def test_task_run_logger_with_kwargs(task_run):
    logger = task_run_logger(task_run, foo="test", task_run_name="bar")
    assert logger.extra["foo"] == "test"
    assert logger.extra["task_run_name"] == "bar"


def test_run_logger_fails_outside_context():
    with pytest.raises(RuntimeError, match="no active flow or task run context"):
        get_run_logger()


async def test_run_logger_with_explicit_context(orion_client, flow_run):
    @task
    def foo():
        pass

    task_run = await orion_client.create_task_run(foo, flow_run.id, dynamic_key="")
    context = TaskRunContext(task=foo, task_run=task_run, client=orion_client)

    logger = get_run_logger(context)

    assert logger.name == "prefect.task_runs"
    assert logger.extra == {
        "task_name": foo.name,
        "task_run_id": str(task_run.id),
        "task_run_name": task_run.name,
        "flow_run_id": str(flow_run.id),
        "flow_name": "<unknown>",
        "flow_run_name": "<unknown>",
    }


async def test_run_logger_with_explicit_context_overrides_existing(
    orion_client, flow_run
):
    @task
    def foo():
        pass

    @task
    def bar():
        pass

    task_run = await orion_client.create_task_run(foo, flow_run.id, dynamic_key="")
    # Use `bar` instead of `foo` in context
    context = TaskRunContext(task=bar, task_run=task_run, client=orion_client)

    logger = get_run_logger(context)
    assert logger.extra["task_name"] == bar.name


async def test_run_logger_in_flow(orion_client):
    @flow
    def test_flow():
        return get_run_logger()

    state = test_flow()
    flow_run = await orion_client.read_flow_run(state.state_details.flow_run_id)
    logger = state.result()
    assert logger.name == "prefect.flow_runs"
    assert logger.extra == {
        "flow_name": test_flow.name,
        "flow_run_id": str(flow_run.id),
        "flow_run_name": flow_run.name,
    }


async def test_run_logger_extra_data(orion_client):
    @flow
    def test_flow():
        return get_run_logger(foo="test", flow_name="bar")

    state = test_flow()
    flow_run = await orion_client.read_flow_run(state.state_details.flow_run_id)
    logger = state.result()
    assert logger.name == "prefect.flow_runs"
    assert logger.extra == {
        "flow_name": "bar",
        "foo": "test",
        "flow_run_id": str(flow_run.id),
        "flow_run_name": flow_run.name,
    }


async def test_run_logger_in_nested_flow(orion_client):
    @flow
    def child_flow():
        return get_run_logger()

    @flow
    def test_flow():
        return child_flow()

    child_state = test_flow().result()
    flow_run = await orion_client.read_flow_run(child_state.state_details.flow_run_id)
    logger = child_state.result()
    assert logger.name == "prefect.flow_runs"
    assert logger.extra == {
        "flow_name": child_flow.name,
        "flow_run_id": str(flow_run.id),
        "flow_run_name": flow_run.name,
    }


async def test_run_logger_in_task(orion_client):
    @task
    def test_task():
        return get_run_logger()

    @flow
    def test_flow():
        return test_task().wait()

    flow_state = test_flow()
    flow_run = await orion_client.read_flow_run(flow_state.state_details.flow_run_id)
    task_state = flow_state.result()
    task_run = await orion_client.read_task_run(task_state.state_details.task_run_id)
    logger = task_state.result()
    assert logger.name == "prefect.task_runs"
    assert logger.extra == {
        "task_name": test_task.name,
        "task_run_id": str(task_run.id),
        "task_run_name": task_run.name,
        "flow_name": test_flow.name,
        "flow_run_id": str(flow_run.id),
        "flow_run_name": flow_run.name,
    }
>>>>>>> 45a7b392
<|MERGE_RESOLUTION|>--- conflicted
+++ resolved
@@ -10,37 +10,27 @@
 import anyio
 import pendulum
 import pytest
-<<<<<<< HEAD
-=======
-
->>>>>>> 45a7b392
 
 import prefect
+from prefect import flow, task
 from prefect.context import FlowRunContext, TaskRunContext
 from prefect.orion.schemas.actions import LogCreate
+from prefect.utilities.compat import AsyncMock
 from prefect.utilities.logging import (
     DEFAULT_LOGGING_SETTINGS_PATH,
     OrionHandler,
     OrionLogWorker,
+    flow_run_logger,
     get_logger,
+    get_run_logger,
     load_logging_config,
-<<<<<<< HEAD
     setup_logging,
+    task_run_logger,
 )
-from prefect.utilities.compat import AsyncMock
 from prefect.utilities.settings import LoggingSettings, Settings, temporary_settings
-=======
-    flow_run_logger,
-    task_run_logger,
-    get_run_logger,
-)
-from prefect.utilities.settings import LoggingSettings, Settings
-from prefect import flow, task
-from prefect.context import TaskRunContext
->>>>>>> 45a7b392
-
-
-@pytest.fixture
+
+
+@pyest.fixture
 def dictConfigMock(monkeypatch):
     mock = MagicMock()
     monkeypatch.setattr("logging.config.dictConfig", mock)
@@ -145,7 +135,6 @@
     dictConfigMock.assert_called_once_with(expected_config)
 
 
-<<<<<<< HEAD
 @pytest.fixture
 def mock_log_worker(monkeypatch):
     mock = MagicMock()
@@ -545,7 +534,8 @@
 
         logs = await orion_client.read_logs()
         assert len(logs) == 2
-=======
+
+
 def test_flow_run_logger(flow_run):
     logger = flow_run_logger(flow_run)
     assert logger.name == "prefect.flow_runs"
@@ -734,5 +724,4 @@
         "flow_name": test_flow.name,
         "flow_run_id": str(flow_run.id),
         "flow_run_name": flow_run.name,
-    }
->>>>>>> 45a7b392
+    }