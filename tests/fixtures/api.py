--- conflicted
+++ resolved
@@ -3,10 +3,6 @@
 from httpx import ASGITransport
 
 from prefect.orion.api.server import create_app
-<<<<<<< HEAD
-from prefect.settings import PREFECT_API_URL, temporary_settings
-=======
->>>>>>> e86f99b9
 
 
 @pytest.fixture()
@@ -36,85 +32,4 @@
     async with httpx.AsyncClient(
         transport=transport, base_url="https://test/api"
     ) as async_client:
-<<<<<<< HEAD
-        yield async_client
-
-
-@pytest.fixture(scope="session")
-async def hosted_orion_api():
-    """
-    Runs an instance of the Orion API at a dedicated URL instead of the ephemeral
-    application. Requires port 2222 to be available.
-
-    Uses the same database as the rest of the tests.
-
-    If built, the UI will be accessible during tests at http://localhost:2222/.
-
-    Yields:
-        The connection string
-    """
-
-    # Will connect to the same database as normal test clients
-    process = await anyio.open_process(
-        command=[
-            "uvicorn",
-            "--factory",
-            "prefect.orion.api.server:create_app",
-            "--host",
-            "127.0.0.1",
-            "--port",
-            "2222",
-            "--log-level",
-            "info",
-        ],
-        stdout=sys.stdout,
-        stderr=sys.stderr,
-    )
-
-    api_url = "http://localhost:2222/api"
-
-    try:
-        # Wait for the server to be ready
-        async with httpx.AsyncClient() as client:
-            response = None
-            with anyio.move_on_after(10):
-                while True:
-                    try:
-                        response = await client.get(api_url + "/admin/hello")
-                    except httpx.ConnectError:
-                        pass
-                    else:
-                        if response.status_code == 200:
-                            break
-                    await anyio.sleep(0.1)
-            if response:
-                response.raise_for_status()
-            if not response:
-                raise RuntimeError(
-                    "Timed out while attempting to connect to hosted test Orion."
-                )
-
-        # Yield to the consuming tests
-        yield api_url
-
-    finally:
-        # Cleanup the process
-        try:
-            process.terminate()
-            await process.aclose()
-        except Exception:
-            pass  # May already be terminated
-
-        await process.aclose()
-
-
-@pytest.fixture
-def use_hosted_orion(hosted_orion_api):
-    """
-    Sets `PREFECT_API_URL` to the test session's hosted API endpoint.
-    """
-    with temporary_settings(updates={PREFECT_API_URL: hosted_orion_api}):
-        yield hosted_orion_api
-=======
-        yield async_client
->>>>>>> e86f99b9
+        yield async_client